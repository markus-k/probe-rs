# Changelog

The format is based on [Keep a Changelog](https://keepachangelog.com/en/1.0.0/)
and this project adheres to [Semantic Versioning](https://semver.org/spec/v2.0.0.html).

## [Unreleased]

<<<<<<< HEAD
### Added

- Added a permissions system that allows the user to specify if a full chip erase is allowed (#918)
- Added debug sequence for the nRF5340 that turns on the network core can unlock both cores by erasing them if that is permitted (#918)
=======
### Fixed

- Fixed a panic when cmsisdap probes return more transfers than requested (#922, #923)
>>>>>>> 70884004

## [0.12.0]

- Added support for `chip-erase` flag under the `probe-rs-cli download` command. (#898)
- Added support for `disable-progressbars` flag under the `probe-rs-cli download` command. (#898)
- Fixed bug in `FlashLoader` not emitting `ProgressEvent::FinishedErasing` when using `do_chip_erase`. (#898)

### Added

- Added initial multicore support. (#565)
- probe-rs-cli-util: added common option structures and logic pertaining to probes and target attachment from cargo-flash. (#723)
- probe-rs-cli-util: escape hatch via `--` for extra cargo options not declared by `common_options::CargoOptions`.
- Added SWDv2 multidrop support for multi-DP chips. (#720)
- Added The possibility to use `--connect-under-reset` for the `probe-rs-cli info` command. (#775)
- Added support for flashing `bin` format binaries with the `probe-rs-cli download` command. (#774)
- Improved number parsing on all the `probe-rs-cli` commands. They now all accept normal (`01234`), hex (`0x1234`), octal (`0o1234`) and binary (`0b1`) formats. (#774)
- Added progress bars to the probe-rs-cli download command. (#776)
- Improve reliability of communication with the RISCV debug module by recovering from busy errors in batch operations. (#802)
- Added optional ability to load fixed address flashing algorithms (non PIC). (#822)
- Added target definition validation to make handling inside probe-rs easier by making some basic assumptions about the validity of the used `ChipFamily` without always checking again. (#848)
- Added support for the built in JTAG on the ESP32C3 and other ESP32 devices (#863).
- Added name field to memory regions. (#864)
- debugger: Show progress notification while device is being flashed. (#871, #884)

### Removed

- probe-rs-cli-util: unused module `argument_handling`. (#760)

### Changed
- Enabled the generation of global timestamps and exception traces for ARM targets on `Session::setup_swv`.
- Changed to `hidraw` for HID access on Linux. This should allow access to HID-based probes without udev rules (#737).
- Support batching of FTDI commands and use it for RISCV (#717)
- Include the chip string for `NoRamDefined` in its error message
- Improved handling of errors in CMSIS-DAP commands (#745).
- Implemented RTT (String, BinaryLE, and Defmt) in `probe-rs-debugger` (#688).
- `probe-rs-debugger` will use the VSCode Client `launch.json` configuration to set RUST_LOG levels and send output to the VSCode Debug Console (#688).
- Bumped dependencies `bitvec 0.19.4`to `bitvec 0.22`, `nom 6.0.0` to `nom 7.0.0-alpha1`. (#756)
- `DebugProbeError::CommandNotSupportedByProbe` now holds a name string of the unsupported command.
- Target YAMLs: Renamed `core.type` values from `M0, M4, etc` to `armv6m`, `armv7m`, `armv8m`.
- Breaking API: Modify `probe-rs-rtt` interfaces to use `probe_rs::Core` rather than `Arc<Mutex<probe_rs::Session>>`.
- An opaque object is returned to represent a compiled artifact. This allows extra information to be provided
  in future without a breaking change (#795).
- Information on whether a rebuild was necessary is included in the artefact (nothing changed if
 `fresh == true`) (#795).
- `Debug` was reimplemented on `Session` (#795).
- Target YAMLs: Changed `flash_algorithms` from a map to an array. (#813)
- Reject ambiguous chip selection.
- Prefer using `read` over `read_8` for better performance and compatibility. (#829)
- Increased default RTT Timeout (retry waiting for RTT Control Block initialization) to 1000ms in `probe-rs-debugger`. (#847)
- Improved when RTT is initialized/retried, and removed `rtt_timeout` from recognized options of `probe-rs-debugger`. (#850)
- Refactor `probe-rs-debugger` code as per `launch` vs. `attach` changes documented in [VS Code extension PR # 12](https://github.com/probe-rs/vscode/pull/12) (#854)
- Breaking change: `probe-rs-debugger` and the associated [VSCode extension PR #21](https://github.com/probe-rs/vscode/pull/21) now uses camelCase for all `launch.json` properties (#885)
- Publicly export `core::RegisterFile` type.
- The trait surface for DAP/AP/DP access was cleaned up and more clarity around the access level of the API was added by properly putting `Raw` or not in the name.

### Fixed
- Detect proper USB HID interface to use for CMSIS-DAP v1 probes. Without this, CMSIS-DAP probes with multiple HID interfaces, e.g. MCUlink, were not working properly on MacOS (#722).
- When reading from a HID device, check number of bytes returned to detect USB HID timeouts.
- Fix connecting to EDBG and similar probes on MacOS (#681, #721)
- Fixed incorrect flash range in `fe310` causing flashing to fail (#732).
- Multiple default algorithims would silently select the first, now errors intead (#744).
- Fixed STM32WL targets getting a HardFault when flashing binaries larger than 64K (#762).
- Use a more reliable JTAG IR length detection when there's only a single target in the chain. Fixes an issue with the esp32c3. (#796, #823).
- Replaced `unreachable!` induced panic with logic to fix `probe-rs-debugger` failures. (#847)
- Fixed logic errors and timing of RTT initialization in `probe-rs-debugger`. (#847)
- Debugger: Do not crash the CLI when pressing enter without a command. (#875)
- Fixed panic in CLI debugger when using a command without arguments. (#873)
- Debugger: Reduce panics caused by `unwrap()` usage. (#886) 
- probe-rs: When unwinding, detect if the program counter does not change anymore and stop. (#893)

### Target Support

- Added LPC5516 targets. (#853)
- Added LPC552x and LPC55S2x targets. (#742)
- Added SAM3U targets. (#833)
- Added RP2040 target (Raspberry Pi Pico). (#720)
- Added STM32WL55JCIx target. (#835)
- Add esp32.yaml with esp32c3 variant. (#846)
- Added STM32U5 series target.
- Added all RAM regions to most STM32H7 parts. (#864)

## [0.11.0]

### Added

- Support for the `HNONSEC` bit in memory access. This now allows secure access on chips which support TrustZone (#465).
- Support for RISCV chips which use the System Bus Access method for memory access when debugging (#527).
- Support for double buffering in the flash loader, which increased flashing speed (#107).
- Determine location of debug components by parsing ROM table (#431).
- Support for "flashing" data to RAM in the flash loader (#480).
- Added FTDI C232HM-DDHSL-0 to comaptible USB list for FTDI backend (#485).
- Added `--list-probes` and `-n`option to built-in GDB server binary (#486).
- Added RISCV support to GDB server (#493).
- Added `Session::target()` to access the target of a session (#497).
- Support for target description in the GDB server (#498).
- Support for register write commands in the GDB server (#510).
- Added `get_target_voltage()` function to `DebugProbe`, which can be used to read the target voltage if the probe supports it (#533).
- Added `do_chip_erase` flag to `DownloadOptions`, to allow using chip erase when flashing (#537).
- riscv: Support for memory access using system bus (#527).
- Added a generic `read` function, which can be used for memory access with maximum speed, regardless of access width (#633).
- Added an option to skip erasing the flash before programming (#628).
- Added a new debugger for VS Code, using the [Debug Adapter Protocol](https://microsoft.github.io/debug-adapter-protocol/specification). The debugger can be found in the `probe-rs-debugger` crate (#620).
- Additional datatype support for the debugger, plus easier to read display values (#631)
- Added support for raw DAP register reads and writes, using `RawDpAccess`, `RawApAccess` trait (#669, #689, #700).
- Added support for verify after flashing. (#671).
- Handle inlined functions when getting a stack trace (#678).
- Added 'Statics' (static variables) to the stackframe scopes. These are now visible in VSCode between 'Locals' and 'Registers'. This includes some additional datatypes and DWARF expression evaluation capabilities. (#683)
- Added a function to mass erase all memory. (#672).
- Handle Cortex `LOCKUP` status during debugging (#707)

### Target Support

- Added EEPROM region flashing support for STM32L071KBTx (#589).
- Added support for Microchip/Atmel SAM4 (#590).
- Added support for Microchip SAME5x and SAME70 (#596).
- Added support for Microchip SAMD10 (#597).
- Added support for Microchip SAMD11 (#444).
- Fixed support for STM32WB55 (#466).
- Updated target description for LPC55S69 to newest version (#481).
- Use pyocd flash algorithm for NRF52 (#492).
- Added support for flashing NRF52 UICR (#500).
- Updated target description for SAMD21 (#542).
- Support flashes bigger than 128 kBytes on STM32l4xx (#547).
- Added support for LPC546xx (#560).
- Added support for SiLabs EFR32 targets (#566, #567).
- Added support for flashing Intel hex files using `probe-rs-cli` (#618).
- Updated target description for NRF91 (#619).
- Added a RAM benchmark script (#514).
- Initial support for batched commands for J-Link (#515).
- Added support for the STM32F2 family (#675).
- Added support for FE310-G002 (HiFive1 Rev. B).
- Added flash algorithm for GD32VF1 family (#830).

### Changed

- Renamed `MemoryRegion::Flash` to `MemoryRegion::Nvm` (#482).
- Renamed `FlashInfo` to `NvmInfo`
- Renamed `FlashRegion` to `NvmRegion` and its `flash_info()` method to `nvm_info()`
- Renamed `FlashError::NoSuitableFlash` to `FlashError::NoSuitableNvm`
- The `into_arm_interface` and `into_riscv_interface` functions are replaced by the `try_into_arm_interface` and
  `try_into_riscv_interface` functions, which return the `Probe` struct in the case of an error. This improves the
  auto detection process (#524).
- Improved SWD protocol handling for J-Link (#443, #539, #619).
- Improved error handling for batched CMSIS-DAP commands (#445).
- Use sticky overrun behaviour for improved J-Link performance (#450).
- Better error handling for flashing (#451).
- gdb-server: Halt the chip when attaching (#461).
- Better error messages in the ram_download example (#464).
- Cache value of CSW register to reduce number of SWD transfers (#471).
- Use `erased_byte_value` from target description as default value in the flash loader (#475).
- Added retry functionality for CMSIS-DAP probes (#462).
- riscv: Use abstract commands for CSR access for improved speed (#487).
- The `download_file` and `download_file_with_options` functions now  accept `AsRef<Path>` instead of `&Path`to be more convenient to use (#545, #579).
- Use `itm-decode` to decode ITM packets instead of built-in decoder (#564).
- Flash API Improvements: Data is now owned by the `FlashLoader`and `FlashBuilder` structs to simply the API, and the `FlashLoader::commit()` accepts the `DownloadOptions` struct instead of bool flags (#605).
- Improve internal tracking of core status (#629).
- Rework SWD sequence in J-Link (#513).
- Print ST-Link version in name (#516).
- Improve argument parsing in debugger, add speed option to probe-rs-cli (#523).
- `probe_rs::flashing::DownloadOptions` is now marked `non_exhaustive`, to make it easier to add additional flags in the future.
- Replace `lazy_static` with `once_cell::sync::Lazy` (#685).
- Use new `SendError` instead of `anyhow::Error` in `cmsisdap` module (#687).

### Fixed

- Fixed `M33` breakpoints (#543).
- Fixed a bug where ST-Link v3 is not able to read 8 bit data chunks with more than 255 bytes. Currently we set the chunking to 128 bytes. This might be a bug in the ST-Link v3 firmware and might change in the future (#553, #609).
- Errors occuring while trying to open J-Link probes do not prevent other probes from working anymore (#401).
- CMSIS-DAPv1 probes with a HID report size different than 64 bytes are now supported (fixes #282).
- CMSIS-DAPv2 devices are now drained when attaching (fixes #424).
- Improved SWO speed on CMSIS-DAPv2 (fix #448).
- Session auto attach does no longer panic when no probes are connected (#442).
- probe-rs-cli: Halt core before printing backtrace (#447).
- gdb-server: Ensure registers are only read when core is halted (#455).
- Fixed loading Hex files using the flash loader (#472).
- Fixed off-by-one errors when flashing chip with contiguous memory ranges (#574).
- Ensure only ELF segments with type `PT_LOAD` are flashed (#582).
- Fixed overflow in hex file loading, and ensure addresses are calculated correctly (#604).
- riscv: Fixed scanning for harts (#610).
- riscv: Fixed abstract command handling (#611).
- Fixed a bus congestion issue where the chip is polled too often, leading to problems while flashing (#613).
- The breakpoint address is now verified to ensure a breakpoint at the given address is actually possible (#626).
- riscv: Use correct address for access to `abstractauto`register (#511).
- The `--chip` argument now works without specifying the `--elf` argument (fix #517).
- Fixed: Invalid "Unable to set hardware breakpoint", by removing breakpoint caching, instead querying core directly (#632)
- Fix crash on unknown AP class. (#662).
- Fix too many chip erases in chips with multiple NvmRegions. (#670).
- Added missing `skip_erase` setter function introduced in #677 (#679).
- Fixed incorrect array size calculation  (#683)
- STLink: Removed unnecessary SELECT bank switching  (#692)
- STLink: chunk writes in `write_8` to avoid hitting limit (#697)
- Partial fix for a bug where `probe-rs-debugger` does not set breakpoints when the target is in *sleep* mode (#703)

## [0.10.1]

### Fixed

- Replace calls to `unwrap()` in adi_v5_memory_interface.rs with proper error types (#440).
- Correct URL for Sentry logging in probe-rs-cli-util (#439).

## [0.10.0]

### Added

- Added support for the dedicated ST-Link API which doubles flash write speeds for ST-Link v2 (#369, #377, #397, #435).
- Added support for the STM32WLE.
- Added support for the ATSAMD21 & ATSAMD51.
- Added support for the STM32L1.
- Added support for the EFM32PG12.
- Added support for the MAX32665 & MAX32666.
- Building probe-rs now works without rustfmt being present too (#423).
- Added support for implicit ebreak in RISCV chips (#423, #430).

### Changed

- nRF devices now use the `SoftDevice Erase` algorithm for flashing which will also erase the flash if it contains the softdevice. The previous algorithm prevented users from flashing at all if a softdevice was present (#365, #366).
- The names of probe interface methods were named more consistently (#375).
- FTDI support is now opt in. Please use the `ftdi` feature for support (#378).

### Fixed

- ST-Links now retry the command if a wait was returned in during the SWD transmission (#370).
- Fixed a bug where CMSIS-DAP would not be able to open a probe with a specific VID/PID but no SN specified (#387).
- Fixed a bug where a CMSIS-DAP probe could not be opened if an USB descriptor did not contain any language. This was dominant on macOS (#389).
- Fixed support for the nRF91 (#403).
- Fixed a bug on Windows where paths were not canonicalized properly (#416).
- Fixed a bug where a target fault during AP scans would not be cleared and result in failure on some cores even tho there was no actual issue other than the scan being aborted due to an AP not being present (which is perfectly okay) (#419).
- Use the correct bit mask for the breakpoint comperator on Cortex-M0(+) devices (#434).
- Fixed a bug where breakpoints on M0 would always match the full word even if half word would have been correct (#368).

### Known issues

- Flashing on some chips (known are SAMDx and rare STM32s) with the JLink or CMSIS-DAP probes can be slow. If you see an error involving th DRW or CSW registers, please try using a speed of 100kHz and file a report in #433.

## [0.9.0]

### Added

- Added initial support for FTDI based probes.
- Added support for the STM32L5 family.
- Added support for the STM32G4 family.
- Added support for ITM tracing over SWO in general and drivers for all probes.
- The status LED on CMSIS-DAP probes is now used by probe-rs.

### Changed

- Renamed `ProgressEvent::StartFlashing` to `ProgressEvent::StartProgramming` and `ProgressEvent::PageFlashed` to `ProgressEvent::PageProgrammed` to make naming of events more consistent.

### Fixed

- Fixed a bug where a J-Link would only be opened if the VID, PID AND Serial No. would match. As the Serial is optional, only VID/PID have to match now.
- Fixed a bug with the readout of the serial string that could fail for DAP devices and lead to weird behavior.
- Fixed a bug where the serial number was not printed correctly for some ST-Links.

## [0.8.0]

### Added

- Added support for new devices in the nRF52 family - nRF52805, nRF52820 and nRF52833.
- Added support for the STM32F7 family.
- The `Session` struct and dependants now implement `Debug`.
- The J-Link driver now logs a warning if no proper target voltage is measured.
- The J-Link driver now logs some more information about the connected probe on the `INFO` and `DEBUG` levels.

### Changed

- Improved error handling by a great deal. Errors now can be unwound properly and thus displayed nicely in UI tooling.
- `Core::halt()` now requires a timeout to be specified. This ensures that procedures such as flashing wont time out when certain tasks (like erasing a sector) take longer.

### Fixed

- Fixed a bug where a probe-selector would not work for the JLink if only VID & PID were specified but no serial number.
- Fixed a bug where chip descriptions would fail to parse because of a changed behavior in a newer version of serde_yaml.
- Fixed the LPC55S66 and LPS55S69 targets.
- CMSIS-DAPv1 read operations now properly time out instead of blocking forever, thus giving the user proper feedback.
- Even if an ST-Link cannot be opened (for example on Windows due to a missing driver) it will now be listed properly, just without a serial number.
- Fixed a bug where the J-Link would not be selected properly if no serial number was provided in the selector even if there was a VID:PID pair that matched.

## [0.7.1]

### Changed

- `DebugProbeType` is now public.
- Update LPC55S66/LPC55S69 targets.

### Fixed

- Add missing core value for LPC55S66 and LPC55S69.

## [0.7.0]

### Added

- Added support for RISC-V flashloaders! An example how to write one can be found here: https://github.com/Tiwalun/hifive-flashloader.
- Added support for LLDB (works better than GDB in most cases; try it!).
- Added support for specifying a probe via VID, PID and serial number.

### Changed

- The probe-rs API was changed that no internal `Rc<RefCell<T>>`s are present anymore to enable multithreading and make the API cleaner (see https://github.com/probe-rs/probe-rs/pull/240 for the changes).
- Cleaned up the gernal GDB server code.
- Make some parts of the API public such that custom APs can be implemented and used for ARM targets (see https://github.com/probe-rs/probe-rs/pull/249, https://github.com/probe-rs/probe-rs/pull/253)
- Removed a great deal of (non-panicking) unwraps inside the code.
- Improved erroring by a great deal. Removed error stacking and started using anyhow for upper-level errors. This allows for nicer error printing!

### Fixed

- Fixed a bug where an empty DAP-Link batch would just crash without a proper error message.
- Fixed a check where the serial number of the stlink which would be supported at a minimum was too low (off by one).
- Fixed the broken vCont & memory-map commands in the GDB stub.
- Fixed deserialization of flash algorithm descriptions which enables to load target descriptions during runtime.
- Fixed an issue where the error message would say that more than one probe was found when no probe was detected at all.
- Fixed a bug in the gdb-server that causes it to never halt after a continue.
- Fixed an issue where the gdb-server would always use 100 % cpu time of the core it's running on.

## [0.6.2]

### Added

- `WireProtocol` now implements `Serialize`.

### Fixed

- The GDB stub will no longer crash when GDB tries to access invalid memory.

### Known issues

- Some ST M3s such as the STM32F103 are known to have reset issues. See [#216](https://github.com/probe-rs/probe-rs/pull/216).

## [0.6.1]

### Added

- Support for the STM32F3 family was added.
- Added support for most Holtek ARM chips.
- Added support for the STM32H7 and M7 cores.

### Changed

- DAPlink implementation now batches `read_register` and `write_register`
  commands, executing the entire batch when either the batch is full or a
  `read_register` is requested, returning the read result or an error which
  may indicate an error with a batched command. As a consequence,
  `write_register` calls may return `Ok(())` even if they have not been
  submitted to the probe yet, but any read will immediately execute the batch.
  Operations such as device flashing see around 350% speedup.
- Improved error handling for STLinks that have an older firmware which doesn't support multiple APs.
- The flash layout reporting struct is less verbose now.

### Fixed

- Fix a bug in the CLI where it would always be unable to attach to the probe.

### Known issues

- Some ST M3s such as the STM32F103 are known to have reset issues. See [#216](https://github.com/probe-rs/probe-rs/pull/216).

## [0.6.0]

### Added

- Flashing support for the STM32L4 series.
- Added the possibility to set the speed on DebugProbes and also implemented it for all three supported probes (CMSIS-DAP, ST-Link and J-Link).
- Make M3 cores selectable from built in targets.
- Make the filling of erased flash sectors with old contents possible. When flashing, the minimal erase unit is a sector. If the written contents do not span a sector, we would erase portions of the flash which are not written afterwards. Sometimes that is undesired and one wants to only replace relevant parts of the flash. Now the user can select whether they want to restore unwritten but erased parts to the previous contents. The flash builder now automatically reads to be erased and not written contents beforehand and adds them to the to be written contents.
- Added a flash visualizer which can generate an SVG of the layouted flash contents.

### Changed

- Improved error handling for the flash download module.
- Improved error messages for ARM register operations.
- The `flash` module has been renamed to `flashing`.
- Downloading a file now has the possibility to add options instead of multiple parameters to clean up the interface.
- `read8`/`write8` implement true 8-bit accesses if they are supported by target.
- Improved build times by changing code generation for targets. For more details, see [PR #191](https://github.com/probe-rs/probe-rs/pull/191).
- Improved logging for ELF loading. If there was no loadable sections before, nothing would happen. Now it is properly reported, that there was no loadable sections.

### Fixed

- Fix the usage of ST-Link V3.
- Removed an unwrap that could actually crash.
- Fixed a bug where reading a chip definition from a YAML file would always fail because parsing a `ChipFamily` from YAML was broken.
- Fixed a bug in the ST-Link support, where some writes were not completed. This lead to problems when flashing a device, as the
  final reset request was not properly executed.
- Refactored 8-bit memory access in ADIMemoryInterface, fixing some edge case crashes in the process. Also rewrote all tests to be more thorough.
- Fixed 8/16-bit memory access processing in `MockMemoryAP`.
- Protocol selection for JLink now will properly honor the actual capabilities of the JLink instead of crashing if the capability was missing.
- Fix an issue where probes would double attach to a target, potentially leading to issues.

## [0.5.1]

### Fixed

- Fix a bug where M3 targets would not be able to load the core.

## [0.5.0]

### Added

- Flashing support for the STM32G0 series.
- Flashing support for the STM32F0 series.
- Flashing support for the STM32WB55 series.
- Support for RISCV debugging using a Jlink debug probe.
- Support for SWD debugging using a Jlink debug probe.

### Changed

- The entire API was overhauled. The Probe, Session and Core structs have different interaction and APIs now.
  Please have a look at the docs and examples to get an idea of the new interface.
  The new API supports multiple architectures and makes the initialization process until the point where you can talk to a core easier.
  The core methods don't need a passed probe anymore. Instead it stores an Rc to the Session object internally. The Probe object is taken by the Session which then can attach to multiple cores.
  The modules have been cleaned up. Some heavily nested hierarchy has been flattened.
- More consistent and clean naming and reporting of errors in the stlink and daplink modules. Also the errorhandling for the probe has been improved.

### Fixed

- Various fixes

### Known issues

- Some chips do not reset automatically after flashing
- The STM32L0 cores have issues with flashing.

## [0.4.0]

### Added

- A basic GDB server was added \o/ You can either use the provided `gdb-server` binary or use `cargo flash --gdb` to first flash the target and then open a GDB session. There is many more new options which you can list with `cargo flash --help`.
- Support for multiple breakpoints was added. Breakpoints can now conveniently be set and unset. probe-rs checks for you that there is a free breakpoint and complains if not.
- A flag to disable progressbars was added. Error reporting was broken because of progressbar overdraw. Now one can disable progress bars to see errors. In the long run this has to be fixed.
- Added an improved way to create a `Probe`.
- Added an older USB PID to have probe-rs detect older STLinks with updated Firmware.
- Added support for flashing with different sector properties. This fixed broken flashing on the STM M4s.

### Changed

- Code generation for built in targets was split off into a separate crate so probe-rs can be built without built in targets if one doesn't want them.

### Fixed
- Fixed setting and clearing breakpoints on M4 cores.

## [0.3.0]

Improved flashing for `cargo-flash` considering speed and useability.

### Added

- Increased the raw flashing speed by factor 10 and the actual flashing speed for small programs by factor 5. This is done using batched CMSIS-DAP transfers.
- Added CMSIS-Pack powered flashing. This feature essentially enables to flash any ARM core which can also be flashed by ARM Keil.
- Added progress bars for flash progress indication.
- Added `nrf-recover` feature that unlocks nRF52 chips through Nordic's custom `AP`

### Changed

- Improved target autodetection with better error distinction.
- Improved messaging overall.

### Fixed

- Various bugfixes
- Binaries bigger than a sector can now be flashed.

## [0.2.0]

Initial release on crates.io
- Added parsing of yaml (or anything else) config files for flash algorithm definitions, such that arbitrary chips can be added.
- Modularized code to allow other cores than M0 and be able to dynamically load chip definitions.
- Added target autodetection.
- Added M4 targets.
- Working basic flash downloader with nRF51.
- Introduce cargo-flash which can automatically build & flash the target elf file.

[Unreleased]: https://github.com/probe-rs/probe-rs/compare/0.12.0...master
[0.12.0]: https://github.com/probe-rs/probe-rs/compare/0.11.0...0.12.0
[0.11.0]: https://github.com/probe-rs/probe-rs/compare/v0.10.1...0.11.0
[0.11.0-alpha.1]: https://github.com/probe-rs/probe-rs/compare/v0.10.1...0.11.0-alpha.1
[0.10.1]: https://github.com/probe-rs/probe-rs/compare/v0.10.0...v0.10.1
[0.10.0]: https://github.com/probe-rs/probe-rs/compare/v0.9.0...v0.10.0
[0.9.0]: https://github.com/probe-rs/probe-rs/compare/v0.8.0...v0.9.0
[0.8.0]: https://github.com/probe-rs/probe-rs/compare/v0.7.1...v0.8.0
[0.7.1]: https://github.com/probe-rs/probe-rs/compare/v0.7.0...v0.7.1
[0.7.0]: https://github.com/probe-rs/probe-rs/compare/v0.6.2...v0.7.0
[0.6.2]: https://github.com/probe-rs/probe-rs/compare/v0.6.1...v0.6.2
[0.6.1]: https://github.com/probe-rs/probe-rs/compare/v0.6.0...v0.6.1
[0.6.0]: https://github.com/probe-rs/probe-rs/compare/v0.5.1...v0.6.0
[0.5.1]: https://github.com/probe-rs/probe-rs/compare/v0.5.0...v0.5.1
[0.5.0]: https://github.com/probe-rs/probe-rs/compare/v0.4.0...v0.5.0
[0.4.0]: https://github.com/probe-rs/probe-rs/compare/v0.3.0...v0.4.0
[0.3.0]: https://github.com/probe-rs/probe-rs/compare/v0.2.0...v0.3.0
[0.2.0]: https://github.com/probe-rs/probe-rs/releases/tag/v0.2.0<|MERGE_RESOLUTION|>--- conflicted
+++ resolved
@@ -5,16 +5,13 @@
 
 ## [Unreleased]
 
-<<<<<<< HEAD
 ### Added
 
 - Added a permissions system that allows the user to specify if a full chip erase is allowed (#918)
 - Added debug sequence for the nRF5340 that turns on the network core can unlock both cores by erasing them if that is permitted (#918)
-=======
 ### Fixed
 
 - Fixed a panic when cmsisdap probes return more transfers than requested (#922, #923)
->>>>>>> 70884004
 
 ## [0.12.0]
 
