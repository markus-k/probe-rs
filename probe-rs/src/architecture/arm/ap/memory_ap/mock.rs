use super::super::{APAccess, Register};
use super::{APRegister, AddressIncrement, DataSize, MemoryAP, CSW, DRW, TAR};
use crate::config::ChipInfo;
<<<<<<< HEAD
use crate::{CommunicationInterface, Core, Error};
=======
use crate::{
    architecture::arm::dp::{DPAccess, DPRegister, DebugPortError},
    CommunicationInterface, Error,
};
>>>>>>> 57a658fc
use std::collections::HashMap;
use std::convert::TryInto;
use thiserror::Error;

pub struct MockMemoryAP {
    pub memory: Vec<u8>,
    store: HashMap<(u8, u8), u32>,
}

#[derive(Debug, Error)]
pub enum MockMemoryError {
    #[error("Unknown register width")]
    UnknownWidth,
    #[error("Unknown register")]
    UnknownRegister,
}

impl MockMemoryAP {
    /// Creates a MockMemoryAP with the memory filled with a pattern where each byte is equal to its
    /// own address plus one (to avoid zeros). The pattern can be used as a canary pattern to ensure
    /// writes do not clobber adjacent memory. The memory is also quite small so it can be feasibly
    /// printed out for debugging.
    pub fn with_pattern() -> Self {
        let mut store = HashMap::new();
        store.insert((CSW::ADDRESS, CSW::APBANKSEL), 0);
        store.insert((TAR::ADDRESS, TAR::APBANKSEL), 0);
        store.insert((DRW::ADDRESS, DRW::APBANKSEL), 0);
        Self {
            memory: (1..=16).collect(),
            store,
        }
    }
}

impl CommunicationInterface for MockMemoryAP {
    fn probe_for_chip_info(self, _core: &mut Core) -> Result<Option<ChipInfo>, Error> {
        unimplemented!()
    }
}

impl<R> APAccess<MemoryAP, R> for MockMemoryAP
where
    R: APRegister<MemoryAP>,
{
    type Error = MockMemoryError;

    /// Mocks the read_register method of a AP.
    ///
    /// Returns an Error if any bad instructions or values are chosen.
    fn read_ap_register(
        &mut self,
        _port: impl Into<MemoryAP>,
        _register: R,
    ) -> Result<R, Self::Error> {
        let csw = self.store[&(CSW::ADDRESS, CSW::APBANKSEL)];
        let address = self.store[&(TAR::ADDRESS, TAR::APBANKSEL)];

        match (R::ADDRESS, R::APBANKSEL) {
            (DRW::ADDRESS, DRW::APBANKSEL) => {
                let drw = self.store[&(DRW::ADDRESS, DRW::APBANKSEL)];
                let bit_offset = (address % 4) * 8;
                let offset = address as usize;
                let csw = CSW::from(csw);

                let new_drw = match csw.SIZE {
                    DataSize::U32 => {
                        let bytes = self.memory[offset..offset + 4].try_into().unwrap();
                        let value = u32::from_le_bytes(bytes);
                        value
                    }
                    DataSize::U16 => {
                        let bytes = self.memory[offset..offset + 2].try_into().unwrap();
                        let value = u16::from_le_bytes(bytes);
                        drw & !(0xffff << bit_offset) | (u32::from(value) << bit_offset)
                    }
                    DataSize::U8 => {
                        let value = self.memory[offset];
                        drw & !(0xff << bit_offset) | (u32::from(value) << bit_offset)
                    }
                    _ => return Err(MockMemoryError::UnknownWidth),
                };

                self.store.insert((DRW::ADDRESS, DRW::APBANKSEL), new_drw);

                match csw.AddrInc {
                    AddressIncrement::Single => {
                        let new_address = match csw.SIZE {
                            DataSize::U32 => address + 4,
                            DataSize::U16 => address + 2,
                            DataSize::U8 => address + 1,
                            _ => unimplemented!(),
                        };

                        self.store
                            .insert((TAR::ADDRESS, TAR::APBANKSEL), new_address);
                    }
                    AddressIncrement::Off => (),
                    AddressIncrement::Packed => {
                        unimplemented!();
                    }
                }

                Ok(R::from(new_drw))
            }
            (CSW::ADDRESS, CSW::APBANKSEL) => Ok(R::from(self.store[&(R::ADDRESS, R::APBANKSEL)])),
            (TAR::ADDRESS, TAR::APBANKSEL) => Ok(R::from(self.store[&(R::ADDRESS, R::APBANKSEL)])),
            _ => Err(MockMemoryError::UnknownRegister),
        }
    }

    /// Mocks the write_register method of a AP.
    ///
    /// Returns an Error if any bad instructions or values are chosen.
    fn write_ap_register(
        &mut self,
        _port: impl Into<MemoryAP>,
        register: R,
    ) -> Result<(), Self::Error> {
        let value = register.into();
        self.store.insert((R::ADDRESS, R::APBANKSEL), value);
        let csw = self.store[&(CSW::ADDRESS, CSW::APBANKSEL)];
        let address = self.store[&(TAR::ADDRESS, TAR::APBANKSEL)];
        match (R::ADDRESS, R::APBANKSEL) {
            (DRW::ADDRESS, DRW::APBANKSEL) => {
                let bit_offset = (address % 4) * 8;
                let result = match CSW::from(csw).SIZE {
                    DataSize::U32 => {
                        self.memory[address as usize] = value as u8;
                        self.memory[address as usize + 1] = (value >> 8) as u8;
                        self.memory[address as usize + 2] = (value >> 16) as u8;
                        self.memory[address as usize + 3] = (value >> 24) as u8;
                        Ok(())
                    }
                    DataSize::U16 => {
                        let value = value >> bit_offset;
                        self.memory[address as usize] = value as u8;
                        self.memory[address as usize + 1] = (value >> 8) as u8;
                        Ok(())
                    }
                    DataSize::U8 => {
                        let value = value >> bit_offset;
                        self.memory[address as usize] = value as u8;
                        Ok(())
                    }
                    _ => Err(MockMemoryError::UnknownWidth),
                };

                if result.is_ok() {
                    let csw = CSW::from(csw);
                    match csw.AddrInc {
                        AddressIncrement::Single => {
                            let new_address = match csw.SIZE {
                                DataSize::U32 => address + 4,
                                DataSize::U16 => address + 2,
                                DataSize::U8 => address + 1,
                                _ => unimplemented!(),
                            };
                            self.store
                                .insert((TAR::ADDRESS, TAR::APBANKSEL), new_address);
                        }
                        AddressIncrement::Off => (),
                        AddressIncrement::Packed => {
                            unimplemented!();
                        }
                    }
                }

                result
            }
            (CSW::ADDRESS, CSW::APBANKSEL) => {
                self.store.insert((CSW::ADDRESS, CSW::APBANKSEL), value);
                Ok(())
            }
            (TAR::ADDRESS, TAR::APBANKSEL) => {
                self.store.insert((TAR::ADDRESS, TAR::APBANKSEL), value);
                Ok(())
            }
            _ => Err(MockMemoryError::UnknownRegister),
        }
    }

    fn write_ap_register_repeated(
        &mut self,
        port: impl Into<MemoryAP> + Clone,
        _register: R,
        values: &[u32],
    ) -> Result<(), Self::Error> {
        for value in values {
            self.write_ap_register(port.clone(), R::from(*value))?
        }

        Ok(())
    }
    fn read_ap_register_repeated(
        &mut self,
        port: impl Into<MemoryAP> + Clone,
        register: R,
        values: &mut [u32],
    ) -> Result<(), Self::Error> {
        for value in values {
            *value = self
                .read_ap_register(port.clone(), register.clone())?
                .into()
        }

        Ok(())
    }
}

impl DPAccess for MockMemoryAP {
    fn read_dp_register<R: DPRegister>(&mut self) -> Result<R, DebugPortError> {
        // Ignore for Tests
        Ok(0.into())
    }

    fn write_dp_register<R: DPRegister>(&mut self, _register: R) -> Result<(), DebugPortError> {
        Ok(())
    }
}<|MERGE_RESOLUTION|>--- conflicted
+++ resolved
@@ -1,14 +1,9 @@
 use super::super::{APAccess, Register};
 use super::{APRegister, AddressIncrement, DataSize, MemoryAP, CSW, DRW, TAR};
-use crate::config::ChipInfo;
-<<<<<<< HEAD
-use crate::{CommunicationInterface, Core, Error};
-=======
 use crate::{
     architecture::arm::dp::{DPAccess, DPRegister, DebugPortError},
-    CommunicationInterface, Error,
+    CommunicationInterface,
 };
->>>>>>> 57a658fc
 use std::collections::HashMap;
 use std::convert::TryInto;
 use thiserror::Error;
@@ -43,11 +38,7 @@
     }
 }
 
-impl CommunicationInterface for MockMemoryAP {
-    fn probe_for_chip_info(self, _core: &mut Core) -> Result<Option<ChipInfo>, Error> {
-        unimplemented!()
-    }
-}
+impl CommunicationInterface for MockMemoryAP {}
 
 impl<R> APAccess<MemoryAP, R> for MockMemoryAP
 where
