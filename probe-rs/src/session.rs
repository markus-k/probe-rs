<<<<<<< HEAD
use crate::architecture::arm::{
    memory::romtable::Component, memory::ADIMemoryInterface, ArmCommunicationInterface,
};
use crate::config::{MemoryRegion, RawFlashAlgorithm, RegistryError, Target, TargetSelector};
use crate::core::CoreType;
=======
use crate::architecture::{
    arm::{memory::ADIMemoryInterface, ArmChipInfo, ArmCommunicationInterface},
    riscv::communication_interface::RiscvCommunicationInterface,
};
use crate::config::{
    ChipInfo, MemoryRegion, RawFlashAlgorithm, RegistryError, Target, TargetSelector,
};
use crate::core::Architecture;
>>>>>>> 57a658fc
use crate::{Core, CoreList, Error, Memory, MemoryList, Probe};
use std::cell::RefCell;
use std::rc::Rc;

#[derive(Clone)]
pub struct Session {
    inner: Rc<RefCell<InnerSession>>,
}

struct InnerSession {
    target: Target,
    architecture_session: ArchitectureSession,
}

enum ArchitectureSession {
    Arm(ArmCommunicationInterface),
    Riscv(RiscvCommunicationInterface),
}

impl Session {
    /// Open a new session with a given debug target
    pub fn new(probe: Probe, target: impl Into<TargetSelector>) -> Result<Self, Error> {
        // TODO: Handle different architectures

<<<<<<< HEAD
        let arm_interface = ArmCommunicationInterface::new(probe);
=======
        let mut generic_probe = Some(probe);
>>>>>>> 57a658fc

        let target = match target.into() {
            TargetSelector::Unspecified(name) => {
                match crate::config::registry::get_target_by_name(name) {
                    Ok(target) => target,
                    Err(err) => return Err(err.into()),
                }
            }
            TargetSelector::Specified(target) => target,
            TargetSelector::Auto => {
<<<<<<< HEAD
                let arm_chip = None;
                // TODO: Replace this with a generic core!
                // let arm_chip = ArmChipInfo::read_from_rom_table(core, &mut arm_interface)
                //     .map(|option| option.map(ChipInfo::Arm))?;
                if let Some(chip) = arm_chip {
                    match crate::config::registry::get_target_by_chip_info(chip) {
                        Ok(target) => target,
                        Err(err) => return Err(err)?,
                    }
=======
                let (returned_probe, found_chip) =
                    try_arm_autodetect(generic_probe.take().unwrap());

                // Ignore errors during autodetect
                let found_chip = found_chip.unwrap_or_else(|e| {
                    log::debug!("Error during autodetect: {}", e);
                    None
                });

                generic_probe = Some(returned_probe);

                if found_chip.is_none() && generic_probe.as_ref().unwrap().has_jtag_interface() {
                    let riscv_interface =
                        RiscvCommunicationInterface::new(generic_probe.take().unwrap())?;

                    let idcode = riscv_interface.read_idcode();

                    log::debug!("ID Code read over JTAG: {:x?}", idcode);

                    // TODO: Implement autodetect for RISC-V

                    // This will always work, the interface is created and used only in this function
                    generic_probe = Some(riscv_interface.close().unwrap());
                }

                if let Some(chip) = found_chip {
                    crate::config::registry::get_target_by_chip_info(chip)?
>>>>>>> 57a658fc
                } else {
                    // Not sure if this is ok.
                    return Err(Error::ChipNotFound(RegistryError::ChipAutodetectFailed));
                }
            }
        };

        let session = match target.architecture() {
            Architecture::ARM => {
                let arm_interface = ArmCommunicationInterface::new(generic_probe.unwrap())
                    .map_err(|(_probe, err)| err)?;
                ArchitectureSession::Arm(arm_interface)
            }
            Architecture::RISCV => {
                let riscv_interface = RiscvCommunicationInterface::new(generic_probe.unwrap())?;
                ArchitectureSession::Riscv(riscv_interface)
            }
        };

        Ok(Self {
            inner: Rc::new(RefCell::new(InnerSession {
                target,
                architecture_session: session,
            })),
        })
    }

    pub fn list_cores(&self) -> CoreList {
        CoreList::new(vec![self.inner.borrow().target.core_type])
    }

    pub fn attach_to_core(&self, n: usize) -> Result<Core, Error> {
        let core = *self
            .list_cores()
            .get(n)
<<<<<<< HEAD
            .ok_or_else(|| Error::CoreNotFound(n))?
            .attach(self.clone(), self.attach_to_memory(n)?, n);
        match self.inner.borrow_mut().architecture_session {
            ArchitectureSession::Arm(ref mut _interface) => Ok(core),
        }
    }

    pub fn attach_to_specific_core(&self, core_type: CoreType) -> Result<Core, Error> {
        let core = core_type.attach(self.clone(), self.attach_to_memory(0)?, 0);
        Ok(core)
    }

    pub fn attach_to_core_with_specific_memory(
        &self,
        n: usize,
        memory: Option<Memory>,
    ) -> Result<Core, Error> {
        let core = self
            .list_cores()
            .get(n)
            .ok_or_else(|| Error::CoreNotFound(n))?
            .attach(
                self.clone(),
                match memory {
                    Some(memory) => memory,
                    None => self.attach_to_memory(0)?,
                },
                n,
            );
        Ok(core)
=======
            .ok_or_else(|| Error::CoreNotFound(n))?;

        match self.inner.borrow().architecture_session {
            ArchitectureSession::Arm(ref arm_interface) => core.attach_arm(arm_interface.clone()),
            ArchitectureSession::Riscv(ref riscv_interface) => {
                core.attach_riscv(riscv_interface.clone())
            }
        }
>>>>>>> 57a658fc
    }

    pub fn list_memories(&self) -> MemoryList {
        MemoryList::new(vec![])
    }

<<<<<<< HEAD
    pub fn attach_to_memory(&self, id: usize) -> Result<Memory, Error> {
        match self.inner.borrow_mut().architecture_session {
            ArchitectureSession::Arm(ref mut interface) => {
                if let Some(memory) = interface.dedicated_memory_interface() {
=======
    pub fn attach_to_memory(&self, _id: usize) -> Result<Memory, Error> {
        match self.inner.borrow().architecture_session {
            ArchitectureSession::Arm(ref interface) => {
                if let Some(memory) = interface.dedicated_memory_interface()? {
>>>>>>> 57a658fc
                    Ok(memory)
                } else {
                    // TODO: Change this to actually grab the proper memory IF.
                    // For now always use the ARM IF.
                    let maps = interface.memory_access_ports()?;
                    Ok(Memory::new(
<<<<<<< HEAD
                        ADIMemoryInterface::<ArmCommunicationInterface>::new(
                            interface.clone(),
                            maps[id].id(),
                        ),
=======
                        ADIMemoryInterface::<ArmCommunicationInterface>::new(interface.clone(), 0)
                            .map_err(Error::architecture_specific)?,
>>>>>>> 57a658fc
                    ))
                }
            }
            ArchitectureSession::Riscv(ref _interface) => {
                // We don't need a memory interface..
                Ok(Memory::new_dummy())
            }
        }
    }

    pub fn flash_algorithms(&self) -> Vec<RawFlashAlgorithm> {
        self.inner.borrow().target.flash_algorithms.clone()
    }

    pub fn memory_map(&self) -> Vec<MemoryRegion> {
        self.inner.borrow().target.memory_map.clone()
    }

<<<<<<< HEAD
    pub fn read_swv(&self) -> Result<Vec<u8>, Error> {
        match &mut self.inner.borrow_mut().architecture_session {
            ArchitectureSession::Arm(interface) => interface.read_swv(),
        }
    }

    pub fn setup_tracing(&mut self, core: &mut Core) -> Result<(), Error> {
        match self.inner.borrow_mut().architecture_session {
            ArchitectureSession::Arm(ref mut interface) => {
                let maps = interface.memory_access_ports()?;

                let baseaddr = maps[core.id()].base_address();

                let component = Component::try_parse(core, baseaddr as u64)
                    .map_err(Error::architecture_specific)?;

                crate::architecture::arm::component::setup_tracing(core, &component)
            }
        }
    }

    pub fn trace_enable(&mut self, core: &mut Core) -> Result<(), Error> {
        crate::architecture::arm::component::trace_enable(core)
    }

    pub fn enable_data_trace(
        &mut self,
        core: &mut Core,
        unit: usize,
        address: u32,
    ) -> Result<(), Error> {
        match self.inner.borrow_mut().architecture_session {
            ArchitectureSession::Arm(ref mut interface) => {
                let maps = interface.memory_access_ports()?;

                let baseaddr = maps[core.id()].base_address();

                let component = Component::try_parse(core, baseaddr as u64)
                    .map_err(Error::architecture_specific)?;

                crate::architecture::arm::component::enable_data_trace(
                    core, &component, unit, address,
                )
            }
        }
    }
}
=======
fn try_arm_autodetect(probe: Probe) -> (Probe, Result<Option<ChipInfo>, Error>) {
    if probe.has_dap_interface() {
        log::debug!("Autodetect: Trying DAP interface...");

        let arm_interface = ArmCommunicationInterface::new(probe);

        match arm_interface {
            Ok(mut arm_interface) => {
                let found_chip = ArmChipInfo::read_from_rom_table(&mut arm_interface)
                    .unwrap_or_else(|e| {
                        log::info!("Error during auto-detection of ARM chips: {}", e);
                        None
                    });

                // This will always work, the interface is created and used only in this function
                let probe = arm_interface.close().unwrap();

                let found_chip = found_chip.map(ChipInfo::from);

                (probe, Ok(found_chip))
            }
            Err((probe, error)) => (probe, Err(error.into())),
        }
    } else {
        log::debug!("No DAP interface available on Probe");

        (probe, Ok(None))
    }
}

// pub struct Session {
//     probe: Probe,
// }

// pub trait Session {
//     fn get_core(n: usize) -> Result<Core, Error>;
// }

// pub struct ArmSession {
//     pub target: Target,
//     pub probe: Rc<RefCell<dyn DAPAccess>>,
// }

// impl ArmSession {
//     pub fn new(target: Target, probe: impl DAPAccess) -> Self {
//         Self {
//             target,
//             probe: Rc::new(RefCell::new(probe)),
//         }
//     }
// }

// pub struct RiscVSession {
//     pub target: Target,
//     pub probe: Rc<RefCell<dyn DAPAccess>>,
// }

// impl RiscVSession {
//     pub fn new(target: Target, probe: impl DAPAccess) -> Self {
//         Self {
//             target,
//             probe: Rc::new(RefCell::new(probe)),
//         }
//     }
// }

// impl Session for RiscVSession {
//     fn get_core(n: usize) -> Result<Core, Error> {}
// }
>>>>>>> 57a658fc
<|MERGE_RESOLUTION|>--- conflicted
+++ resolved
@@ -1,19 +1,14 @@
-<<<<<<< HEAD
-use crate::architecture::arm::{
-    memory::romtable::Component, memory::ADIMemoryInterface, ArmCommunicationInterface,
-};
-use crate::config::{MemoryRegion, RawFlashAlgorithm, RegistryError, Target, TargetSelector};
-use crate::core::CoreType;
-=======
 use crate::architecture::{
-    arm::{memory::ADIMemoryInterface, ArmChipInfo, ArmCommunicationInterface},
+    arm::{
+        memory::romtable::Component, memory::ADIMemoryInterface, ArmChipInfo,
+        ArmCommunicationInterface,
+    },
     riscv::communication_interface::RiscvCommunicationInterface,
 };
 use crate::config::{
     ChipInfo, MemoryRegion, RawFlashAlgorithm, RegistryError, Target, TargetSelector,
 };
 use crate::core::Architecture;
->>>>>>> 57a658fc
 use crate::{Core, CoreList, Error, Memory, MemoryList, Probe};
 use std::cell::RefCell;
 use std::rc::Rc;
@@ -36,13 +31,7 @@
 impl Session {
     /// Open a new session with a given debug target
     pub fn new(probe: Probe, target: impl Into<TargetSelector>) -> Result<Self, Error> {
-        // TODO: Handle different architectures
-
-<<<<<<< HEAD
-        let arm_interface = ArmCommunicationInterface::new(probe);
-=======
         let mut generic_probe = Some(probe);
->>>>>>> 57a658fc
 
         let target = match target.into() {
             TargetSelector::Unspecified(name) => {
@@ -53,17 +42,6 @@
             }
             TargetSelector::Specified(target) => target,
             TargetSelector::Auto => {
-<<<<<<< HEAD
-                let arm_chip = None;
-                // TODO: Replace this with a generic core!
-                // let arm_chip = ArmChipInfo::read_from_rom_table(core, &mut arm_interface)
-                //     .map(|option| option.map(ChipInfo::Arm))?;
-                if let Some(chip) = arm_chip {
-                    match crate::config::registry::get_target_by_chip_info(chip) {
-                        Ok(target) => target,
-                        Err(err) => return Err(err)?,
-                    }
-=======
                 let (returned_probe, found_chip) =
                     try_arm_autodetect(generic_probe.take().unwrap());
 
@@ -91,7 +69,6 @@
 
                 if let Some(chip) = found_chip {
                     crate::config::registry::get_target_by_chip_info(chip)?
->>>>>>> 57a658fc
                 } else {
                     // Not sure if this is ok.
                     return Err(Error::ChipNotFound(RegistryError::ChipAutodetectFailed));
@@ -127,79 +104,37 @@
         let core = *self
             .list_cores()
             .get(n)
-<<<<<<< HEAD
-            .ok_or_else(|| Error::CoreNotFound(n))?
-            .attach(self.clone(), self.attach_to_memory(n)?, n);
-        match self.inner.borrow_mut().architecture_session {
-            ArchitectureSession::Arm(ref mut _interface) => Ok(core),
-        }
-    }
-
-    pub fn attach_to_specific_core(&self, core_type: CoreType) -> Result<Core, Error> {
-        let core = core_type.attach(self.clone(), self.attach_to_memory(0)?, 0);
-        Ok(core)
-    }
-
-    pub fn attach_to_core_with_specific_memory(
-        &self,
-        n: usize,
-        memory: Option<Memory>,
-    ) -> Result<Core, Error> {
-        let core = self
-            .list_cores()
-            .get(n)
-            .ok_or_else(|| Error::CoreNotFound(n))?
-            .attach(
-                self.clone(),
-                match memory {
-                    Some(memory) => memory,
-                    None => self.attach_to_memory(0)?,
-                },
-                n,
-            );
-        Ok(core)
-=======
             .ok_or_else(|| Error::CoreNotFound(n))?;
 
         match self.inner.borrow().architecture_session {
-            ArchitectureSession::Arm(ref arm_interface) => core.attach_arm(arm_interface.clone()),
+            ArchitectureSession::Arm(ref arm_interface) => {
+                core.attach_arm(arm_interface.clone(), n)
+            }
             ArchitectureSession::Riscv(ref riscv_interface) => {
-                core.attach_riscv(riscv_interface.clone())
-            }
-        }
->>>>>>> 57a658fc
+                core.attach_riscv(riscv_interface.clone(), n)
+            }
+        }
     }
 
     pub fn list_memories(&self) -> MemoryList {
         MemoryList::new(vec![])
     }
 
-<<<<<<< HEAD
     pub fn attach_to_memory(&self, id: usize) -> Result<Memory, Error> {
         match self.inner.borrow_mut().architecture_session {
             ArchitectureSession::Arm(ref mut interface) => {
-                if let Some(memory) = interface.dedicated_memory_interface() {
-=======
-    pub fn attach_to_memory(&self, _id: usize) -> Result<Memory, Error> {
-        match self.inner.borrow().architecture_session {
-            ArchitectureSession::Arm(ref interface) => {
-                if let Some(memory) = interface.dedicated_memory_interface()? {
->>>>>>> 57a658fc
+                if let Ok(Some(memory)) = interface.dedicated_memory_interface() {
                     Ok(memory)
                 } else {
                     // TODO: Change this to actually grab the proper memory IF.
                     // For now always use the ARM IF.
                     let maps = interface.memory_access_ports()?;
                     Ok(Memory::new(
-<<<<<<< HEAD
                         ADIMemoryInterface::<ArmCommunicationInterface>::new(
                             interface.clone(),
                             maps[id].id(),
-                        ),
-=======
-                        ADIMemoryInterface::<ArmCommunicationInterface>::new(interface.clone(), 0)
-                            .map_err(Error::architecture_specific)?,
->>>>>>> 57a658fc
+                        )
+                        .map_err(|(_i, e)| Error::architecture_specific(e))?,
                     ))
                 }
             }
@@ -218,10 +153,11 @@
         self.inner.borrow().target.memory_map.clone()
     }
 
-<<<<<<< HEAD
     pub fn read_swv(&self) -> Result<Vec<u8>, Error> {
+        use crate::architecture::arm::SwvAccess;
         match &mut self.inner.borrow_mut().architecture_session {
             ArchitectureSession::Arm(interface) => interface.read_swv(),
+            _ => Err(Error::ArchitectureRequired(&["ARMv7", "ARMv8"])),
         }
     }
 
@@ -237,6 +173,7 @@
 
                 crate::architecture::arm::component::setup_tracing(core, &component)
             }
+            _ => Err(Error::ArchitectureRequired(&["ARMv7", "ARMv8"])),
         }
     }
 
@@ -256,17 +193,18 @@
 
                 let baseaddr = maps[core.id()].base_address();
 
-                let component = Component::try_parse(core, baseaddr as u64)
+                let component = Component::try_parse(&mut core.memory(), baseaddr as u64)
                     .map_err(Error::architecture_specific)?;
 
                 crate::architecture::arm::component::enable_data_trace(
                     core, &component, unit, address,
                 )
             }
-        }
-    }
-}
-=======
+            _ => Err(Error::ArchitectureRequired(&["ARMv7", "ARMv8"])),
+        }
+    }
+}
+
 fn try_arm_autodetect(probe: Probe) -> (Probe, Result<Option<ChipInfo>, Error>) {
     if probe.has_dap_interface() {
         log::debug!("Autodetect: Trying DAP interface...");
@@ -274,12 +212,12 @@
         let arm_interface = ArmCommunicationInterface::new(probe);
 
         match arm_interface {
-            Ok(mut arm_interface) => {
-                let found_chip = ArmChipInfo::read_from_rom_table(&mut arm_interface)
-                    .unwrap_or_else(|e| {
-                        log::info!("Error during auto-detection of ARM chips: {}", e);
-                        None
-                    });
+            Ok(arm_interface) => {
+                let (arm_interface, found_chip) = ArmChipInfo::read_from_rom_table(arm_interface);
+                let found_chip = found_chip.unwrap_or_else(|e| {
+                    log::info!("Error during auto-detection of ARM chips: {}", e);
+                    None
+                });
 
                 // This will always work, the interface is created and used only in this function
                 let probe = arm_interface.close().unwrap();
@@ -335,5 +273,4 @@
 
 // impl Session for RiscVSession {
 //     fn get_core(n: usize) -> Result<Core, Error> {}
-// }
->>>>>>> 57a658fc
+// }